--- conflicted
+++ resolved
@@ -3,28 +3,14 @@
 
 on:
   push:
-<<<<<<< HEAD
-
-=======
->>>>>>> ea7bbb86
     branches: [Deployment, replit, 'feature/**']
     paths: ['client/src/**/*.tsx', 'client/src/**/*.jsx']
   pull_request:
     branches: [Deployment, replit]
     paths: ['client/src/**/*.tsx', 'client/src/**/*.jsx']
-<<<<<<< HEAD
-
-env:
-  NODE_VERSION: '18'
-  CLAUDE_MODEL: 'claude-3-7-sonnet-20250219'
-=======
-
-
 env:
   NODE_VERSION: '18'
   CLAUDE_MODEL: claude-3-7-sonnet-20250219
->>>>>>> ea7bbb86
-
 permissions:
   contents: read
   pull-requests: write
@@ -42,15 +28,13 @@
         id: changes
         run: |
           if [ "${{ github.event_name }}" = "pull_request" ]; then
-<<<<<<< HEAD
-            FILES=$(git diff --name-only origin/${{ github.base_ref }}...HEAD -- 'client/src/**/*.tsx' 'client/src/**/*.jsx' | head -10)
-          else
-            FILES=$(git diff --name-only HEAD~1 HEAD -- 'client/src/**/*.tsx' 'client/src/**/*.jsx' | head -10)
-=======
+
+           
+
             FILES=$(git diff --name-only origin/${{ github.base_ref }}...HEAD -- client/src/ | grep -E '\\.(tsx|jsx)$' | head -10)
           else
             FILES=$(git diff --name-only HEAD~1 HEAD -- client/src/ | grep -E '\\.(tsx|jsx)$' | head -10)
->>>>>>> ea7bbb86
+
           fi
 
           if [ -z "$FILES" ]; then
@@ -66,16 +50,9 @@
       - name: Run Claude review
         if: steps.changes.outputs.has_changes == 'true'
         id: review
-<<<<<<< HEAD
-        uses: anthropics/claude-code-base-action@beta
-        with:
-          anthropic_api_key: ${{ secrets.ANTHROPIC_API_KEY }}
-          anthropic_model: ${{ env.CLAUDE_MODEL }}
-          prompt_file: .github/prompts/content-review.md
-          allowed_tools: View,GlobTool,GrepTool,Bash
-          timeout_minutes: 5
-          max_turns: 20
-=======
+
+        
+
         uses: anthropics/claude-code-base-action@v0.0.4
         with:
           anthropic_api_key: ${{ secrets.ANTHROPIC_API_KEY }}
@@ -83,7 +60,7 @@
           allowed_tools: Read,Glob,Grep,Bash
           timeout_minutes: 45
           max_turns: 90
->>>>>>> ea7bbb86
+
 
       - name: Parse review results
         if: steps.changes.outputs.has_changes == 'true'
