name: TSG Content Review
run-name: Content review by ${{ github.actor }}

on:
  push:
<<<<<<< HEAD
    branches: [Deployment, replit, 'feature/**']
    paths: ['client/src/**/*.tsx', 'client/src/**/*.jsx']
  pull_request:
    branches: [Deployment, replit]
    paths: ['client/src/**/*.tsx', 'client/src/**/*.jsx']
=======
    branches:
      - Deployment
      - replit
      - 'feature/**'
    paths:
      - 'client/src/**/*.tsx'
      - 'client/src/**/*.jsx'
      - 'client/src/**/*.ts'
      - 'client/src/**/*.js'
      - 'claude.md'  # Trigger when standards are updated
  pull_request:
    types: [opened, synchronize, reopened]
    branches:
      - Deployment
      - replit
    paths:
      - 'client/src/**/*.tsx'
      - 'client/src/**/*.jsx'
      - 'client/src/**/*.ts'
      - 'client/src/**/*.js'
  workflow_dispatch:
    inputs:
      review_depth:
        description: 'Content review thoroughness'
        required: false
        default: 'comprehensive'
        type: choice
        options:
          - quick
          - standard
          - comprehensive
>>>>>>> afad931d

env:
  NODE_VERSION: '18'
  CLAUDE_MODEL: claude-3-7-sonnet-20250219

permissions:
  contents: read
  pull-requests: write

jobs:
  content-review:
    runs-on: ubuntu-latest
    steps:
      - name: Checkout repository
        uses: actions/checkout@v4
        with:
          fetch-depth: 0

      - name: Detect changed files
        id: changes
        run: |
          if [ "${{ github.event_name }}" = "pull_request" ]; then
            FILES=$(git diff --name-only origin/${{ github.base_ref }}...HEAD -- client/src/ | grep -E '\\.(tsx|jsx)$' | head -10)
          else
            FILES=$(git diff --name-only HEAD~1 HEAD -- client/src/ | grep -E '\\.(tsx|jsx)$' | head -10)
          fi

          if [ -z "$FILES" ]; then
            echo "No relevant files changed"
            echo "has_changes=false" >> $GITHUB_OUTPUT
          else
            echo "has_changes=true" >> $GITHUB_OUTPUT
            echo "files<<EOF" >> $GITHUB_OUTPUT
            echo "$FILES" >> $GITHUB_OUTPUT
            echo "EOF" >> $GITHUB_OUTPUT
          fi

      - name: Run Claude review
        if: steps.changes.outputs.has_changes == 'true'
        id: review
        uses: anthropics/claude-code-base-action@v0.0.4
        with:
          anthropic_api_key: ${{ secrets.ANTHROPIC_API_KEY }}
          prompt_file: .github/prompts/content-review.md
          allowed_tools: Read,Glob,Grep,Bash
          timeout_minutes: 45
          max_turns: 90

      - name: Parse review results
        if: steps.changes.outputs.has_changes == 'true'
        id: parse
        run: |
          if [ -f "${{ steps.review.outputs.execution_file }}" ]; then
            # Extract the last assistant message
            REVIEW=$(jq -r '[.[] | select(.type == "assistant")] | last | .message.content[] | select(.type == "text") | .text' "${{ steps.review.outputs.execution_file }}" 2>/dev/null || echo "Failed to parse review")

            # Set output
            echo "review<<EOF" >> $GITHUB_OUTPUT
            echo "$REVIEW" >> $GITHUB_OUTPUT
            echo "EOF" >> $GITHUB_OUTPUT

            # Check for critical issues
            if echo "$REVIEW" | grep -q "🔴.*Critical"; then
              echo "has_critical=true" >> $GITHUB_OUTPUT
            else
              echo "has_critical=false" >> $GITHUB_OUTPUT
            fi
          else
            echo "review=Review execution failed - no output file found" >> $GITHUB_OUTPUT
            echo "has_critical=false" >> $GITHUB_OUTPUT
          fi

      - name: Post review comment
        if: steps.changes.outputs.has_changes == 'true' && github.event_name == 'pull_request'
        uses: actions/github-script@v7
        with:
          script: |
            const review = `${{ steps.parse.outputs.review }}`;
            const hasCritical = ${{ steps.parse.outputs.has_critical }};

            const comment = `## 🤖 TSG Content Review

            **Files Reviewed:** ${{ steps.changes.outputs.files }}

            ---

            ${review}

            ---

            *Automated review by Claude AI following TSG content standards*`;

            await github.rest.issues.createComment({
              owner: context.repo.owner,
              repo: context.repo.repo,
              issue_number: context.issue.number,
              body: comment
            });

      - name: Set status
        if: steps.changes.outputs.has_changes == 'true'
        uses: actions/github-script@v7
        with:
          script: |
            const hasCritical = ${{ steps.parse.outputs.has_critical }};
            const status = hasCritical ? 'failure' : 'success';
            const description = hasCritical ? 'Critical content issues found' : 'Content review passed';

            await github.rest.repos.createCommitStatus({
              owner: context.repo.owner,
              repo: context.repo.repo,
              sha: context.sha,
              state: status,
              context: 'TSG Content Review',
              description: description
            });<|MERGE_RESOLUTION|>--- conflicted
+++ resolved
@@ -3,45 +3,12 @@
 
 on:
   push:
-<<<<<<< HEAD
     branches: [Deployment, replit, 'feature/**']
     paths: ['client/src/**/*.tsx', 'client/src/**/*.jsx']
   pull_request:
     branches: [Deployment, replit]
     paths: ['client/src/**/*.tsx', 'client/src/**/*.jsx']
-=======
-    branches:
-      - Deployment
-      - replit
-      - 'feature/**'
-    paths:
-      - 'client/src/**/*.tsx'
-      - 'client/src/**/*.jsx'
-      - 'client/src/**/*.ts'
-      - 'client/src/**/*.js'
-      - 'claude.md'  # Trigger when standards are updated
-  pull_request:
-    types: [opened, synchronize, reopened]
-    branches:
-      - Deployment
-      - replit
-    paths:
-      - 'client/src/**/*.tsx'
-      - 'client/src/**/*.jsx'
-      - 'client/src/**/*.ts'
-      - 'client/src/**/*.js'
-  workflow_dispatch:
-    inputs:
-      review_depth:
-        description: 'Content review thoroughness'
-        required: false
-        default: 'comprehensive'
-        type: choice
-        options:
-          - quick
-          - standard
-          - comprehensive
->>>>>>> afad931d
+
 
 env:
   NODE_VERSION: '18'
