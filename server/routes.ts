import type { Express, Request, Response } from "express";
import { createServer, type Server } from "http";
import { storage } from "./storage";
import { 
  insertQuoteRequestSchema, 
  insertInventoryLevelSchema,
  insertShipmentSchema,
  insertOrderStatisticsSchema,
  insertClientKpisSchema,
  insertDashboardSettingsSchema
} from "@shared/schema";

// Error handler utility function
const handleError = (res: Response, error: any, message: string = 'An error occurred') => {
  console.error(`Error: ${message}`, error);
  res.status(400).json({
    message,
    error: error instanceof Error ? error.message : 'Unknown error'
  });
};

const analyticsEnabled = process.env.ANALYTICS_ENABLED === 'true';

// SEO Utility Functions
function generateSitemap(): string {
  const baseUrl = 'https://tsgfulfillment.com';
  const pages = [
    { url: '/', priority: '1.0', changefreq: 'weekly' },
    { url: '/about', priority: '0.8', changefreq: 'monthly' },
    { url: '/contact', priority: '0.9', changefreq: 'weekly' },
    { url: '/locations', priority: '0.8', changefreq: 'monthly' },
    { url: '/quote', priority: '0.9', changefreq: 'weekly' },
    { url: '/services/value-added-services', priority: '0.8', changefreq: 'monthly' },
    { url: '/services/warehousing', priority: '0.8', changefreq: 'monthly' },
    { url: '/services/order-fulfillment', priority: '0.8', changefreq: 'monthly' },
    { url: '/services/freight-forwarding', priority: '0.8', changefreq: 'monthly' },
    { url: '/services/returns-processing', priority: '0.8', changefreq: 'monthly' },
    { url: '/industries/ecommerce', priority: '0.7', changefreq: 'monthly' },
    { url: '/industries/healthcare', priority: '0.7', changefreq: 'monthly' },
    { url: '/industries/retail', priority: '0.7', changefreq: 'monthly' },
    { url: '/industries/technology', priority: '0.7', changefreq: 'monthly' }
  ];

  if (analyticsEnabled) {
    pages.push(
      { url: '/analytics', priority: '0.6', changefreq: 'weekly' },
      { url: '/analytics/reports', priority: '0.5', changefreq: 'weekly' },
      { url: '/analytics/comparison', priority: '0.5', changefreq: 'weekly' },
      { url: '/analytics/dashboard', priority: '0.5', changefreq: 'weekly' }
    );
  }

  const lastmod = new Date().toISOString().split('T')[0];
  
  const xmlHeader = '<?xml version="1.0" encoding="UTF-8"?>\n';
  const sitemapOpen = '<urlset xmlns="http://www.sitemaps.org/schemas/sitemap/0.9">\n';
  const sitemapClose = '</urlset>';
  
  const urlXml = pages.map(page => 
    `  <url>\n` +
    `    <loc>${baseUrl}${page.url}</loc>\n` +
    `    <lastmod>${lastmod}</lastmod>\n` +
    `    <changefreq>${page.changefreq}</changefreq>\n` +
    `    <priority>${page.priority}</priority>\n` +
    `  </url>\n`
  ).join('');

  return xmlHeader + sitemapOpen + urlXml + sitemapClose;
}

function generateRobotsTxt(): string {
  return `User-agent: *
Allow: /

# Disallow admin and test pages
Disallow: /admin/
Disallow: /test/
Disallow: /*.json$
Disallow: /*?*utm_*
Disallow: /*?*ref=*

# Crawl delay for courtesy
Crawl-delay: 1

# Sitemap location
Sitemap: https://tsgfulfillment.com/sitemap.xml
`;
}

<<<<<<< HEAD
// Enhanced Sitemap Generation Functions
function generateEnhancedSitemap(): string {
  const baseUrl = 'https://tsgfulfillment.com';
  const now = new Date().toISOString();
  
  const xmlHeader = '<?xml version="1.0" encoding="UTF-8"?>\n';
  const sitemapIndexOpen = '<sitemapindex xmlns="http://www.sitemaps.org/schemas/sitemap/0.9">\n';
  const sitemapIndexClose = '</sitemapindex>';

  const sitemaps = [
    { name: 'sitemap-main.xml', lastmod: now },
    { name: 'sitemap-images.xml', lastmod: now },
    { name: 'sitemap-services.xml', lastmod: now }
  ];

  const sitemapEntries = sitemaps.map(sitemap => 
    `  <sitemap>\n    <loc>${baseUrl}/${sitemap.name}</loc>\n    <lastmod>${sitemap.lastmod}</lastmod>\n  </sitemap>\n`
  ).join('');

  return xmlHeader + sitemapIndexOpen + sitemapEntries + sitemapIndexClose;
}

function generateMainSitemap(): string {
  const baseUrl = 'https://tsgfulfillment.com';
  const lastmod = new Date().toISOString();
  
  const pages = [
    { url: '/', priority: '1.0', changefreq: 'daily' },
    { url: '/about', priority: '0.8', changefreq: 'monthly' },
    { url: '/contact', priority: '0.9', changefreq: 'weekly' },
    { url: '/locations', priority: '0.8', changefreq: 'monthly' },
    { url: '/quote', priority: '0.9', changefreq: 'weekly' },
    { url: '/services', priority: '0.9', changefreq: 'weekly' }
  ];

  if (analyticsEnabled) {
    pages.push(
      { url: '/analytics', priority: '0.6', changefreq: 'weekly' },
      { url: '/reports', priority: '0.5', changefreq: 'weekly' },
      { url: '/comparison', priority: '0.5', changefreq: 'weekly' },
      { url: '/dashboard', priority: '0.5', changefreq: 'weekly' }
    );
  }
  
  const xmlHeader = '<?xml version="1.0" encoding="UTF-8"?>\n';
  const urlsetOpen = '<urlset xmlns="http://www.sitemaps.org/schemas/sitemap/0.9" xmlns:image="http://www.google.com/schemas/sitemap-image/1.1">\n';
  const urlsetClose = '</urlset>';
  
  const urlXml = pages.map(page => {
    let xml = `  <url>\n    <loc>${baseUrl}${page.url}</loc>\n    <lastmod>${lastmod}</lastmod>\n    <changefreq>${page.changefreq}</changefreq>\n    <priority>${page.priority}</priority>\n`;
    
    // Add hero images for main pages
    if (page.url === '/') {
      xml += `    <image:image>\n      <image:loc>${baseUrl}/images/hero-fulfillment-center.jpg</image:loc>\n      <image:caption>TSG Fulfillment modern warehouse facility</image:caption>\n      <image:title>Professional Fulfillment Center</image:title>\n    </image:image>\n`;
    } else if (page.url === '/about') {
      xml += `    <image:image>\n      <image:loc>${baseUrl}/images/team-photo.jpg</image:loc>\n      <image:caption>TSG Fulfillment professional team</image:caption>\n      <image:title>Our Expert Team</image:title>\n    </image:image>\n`;
    } else if (page.url === '/services') {
      xml += `    <image:image>\n      <image:loc>${baseUrl}/images/fulfillment-services.jpg</image:loc>\n      <image:caption>Comprehensive fulfillment services</image:caption>\n      <image:title>Fulfillment Services Overview</image:title>\n    </image:image>\n`;
    }
    
    xml += `  </url>\n`;
    return xml;
  }).join('');

  return xmlHeader + urlsetOpen + urlXml + urlsetClose;
}

function generateServicesSitemap(): string {
  const baseUrl = 'https://tsgfulfillment.com';
  const lastmod = new Date().toISOString();
  
  const services = [
    { slug: 'order-fulfillment', name: 'Order Fulfillment', priority: '0.8' },
    { slug: 'warehousing', name: 'Warehousing Services', priority: '0.8' },
    { slug: 'kitting-services', name: 'Kitting & Assembly', priority: '0.7' },
    { slug: 'freight-forwarding', name: 'Freight Forwarding', priority: '0.7' },
    { slug: 'value-added-services', name: 'Value-Added Services', priority: '0.6' },
    { slug: 'returns-processing', name: 'Returns Processing', priority: '0.6' }
  ];

  const industries = [
    { slug: 'ecommerce', name: 'eCommerce Fulfillment', priority: '0.7' },
    { slug: 'healthcare', name: 'Healthcare Logistics', priority: '0.6' },
    { slug: 'retail', name: 'Retail Distribution', priority: '0.6' },
    { slug: 'technology', name: 'Technology Products', priority: '0.6' },
    { slug: 'consumer-goods', name: 'Consumer Goods', priority: '0.6' }
  ];
  
  const xmlHeader = '<?xml version="1.0" encoding="UTF-8"?>\n';
  const urlsetOpen = '<urlset xmlns="http://www.sitemaps.org/schemas/sitemap/0.9" xmlns:image="http://www.google.com/schemas/sitemap-image/1.1">\n';
  const urlsetClose = '</urlset>';
  
  const serviceUrls = services.map(service => 
    `  <url>\n    <loc>${baseUrl}/services/${service.slug}</loc>\n    <lastmod>${lastmod}</lastmod>\n    <changefreq>monthly</changefreq>\n    <priority>${service.priority}</priority>\n    <image:image>\n      <image:loc>${baseUrl}/images/services/${service.slug}.jpg</image:loc>\n      <image:caption>${service.name} professional services</image:caption>\n      <image:title>${service.name}</image:title>\n    </image:image>\n  </url>\n`
  ).join('');

  const industryUrls = industries.map(industry => 
    `  <url>\n    <loc>${baseUrl}/industries/${industry.slug}</loc>\n    <lastmod>${lastmod}</lastmod>\n    <changefreq>monthly</changefreq>\n    <priority>${industry.priority}</priority>\n    <image:image>\n      <image:loc>${baseUrl}/images/industries/${industry.slug}.jpg</image:loc>\n      <image:caption>${industry.name} specialized solutions</image:caption>\n      <image:title>${industry.name}</image:title>\n    </image:image>\n  </url>\n`
  ).join('');

  return xmlHeader + urlsetOpen + serviceUrls + industryUrls + urlsetClose;
}

function generateImageSitemap(): string {
  const baseUrl = 'https://tsgfulfillment.com';
  const lastmod = new Date().toISOString();
  
  const imageCategories = [
    {
      category: 'facility',
      images: ['warehouse-exterior.jpg', 'warehouse-interior.jpg', 'loading-docks.jpg', 'office-space.jpg']
    },
    {
      category: 'operations',
      images: ['order-processing.jpg', 'picking-operations.jpg', 'packing-stations.jpg', 'shipping-area.jpg']
    },
    {
      category: 'services',
      images: ['fulfillment-services.jpg', 'warehousing-solutions.jpg', 'kitting-assembly.jpg', 'freight-logistics.jpg']
    },
    {
      category: 'technology',
      images: ['wms-system.jpg', 'barcode-scanning.jpg', 'automated-systems.jpg', 'tracking-dashboard.jpg']
    }
  ];
  
  const xmlHeader = '<?xml version="1.0" encoding="UTF-8"?>\n';
  const urlsetOpen = '<urlset xmlns="http://www.sitemaps.org/schemas/sitemap/0.9" xmlns:image="http://www.google.com/schemas/sitemap-image/1.1">\n';
  const urlsetClose = '</urlset>';
  
  const imageUrls = imageCategories.map(category => 
    category.images.map(image => {
      const title = image.replace('.jpg', '').replace(/-/g, ' ').replace(/\b\w/g, l => l.toUpperCase());
      return `  <url>\n    <loc>${baseUrl}/images/${category.category}/${image}</loc>\n    <lastmod>${lastmod}</lastmod>\n    <changefreq>yearly</changefreq>\n    <priority>0.3</priority>\n    <image:image>\n      <image:loc>${baseUrl}/images/${category.category}/${image}</image:loc>\n      <image:caption>Professional ${category.category} photography</image:caption>\n      <image:title>${title}</image:title>\n    </image:image>\n  </url>\n`;
    }).join('')
  ).join('');

  return xmlHeader + urlsetOpen + imageUrls + urlsetClose;
}

function generateEnhancedRobotsTxt(): string {
  return `User-agent: *
Allow: /

# Disallow admin and test pages
Disallow: /admin/
Disallow: /test/
Disallow: /*.json$
Disallow: /*?*utm_*
Disallow: /*?*ref=*
Disallow: /*?*fbclid=*
Disallow: /*?*gclid=*

# Allow important resources
Allow: /images/
Allow: /css/
Allow: /js/
Allow: /fonts/

# Crawl delay for courtesy
Crawl-delay: 1

# Sitemap locations
Sitemap: https://tsgfulfillment.com/sitemap.xml
Sitemap: https://tsgfulfillment.com/sitemap-main.xml
Sitemap: https://tsgfulfillment.com/sitemap-images.xml
Sitemap: https://tsgfulfillment.com/sitemap-services.xml

# Host directive for primary domain
Host: https://tsgfulfillment.com
`;
}

=======
>>>>>>> a9f09ffa
export async function registerRoutes(app: Express, analytics: boolean): Promise<Server> {
  app.get('/health', (req, res) => {
    res.status(200).json({ 
      status: 'healthy',
      message: 'TSG Fulfillment API is running',
      timestamp: new Date().toISOString(),
      environment: process.env.NODE_ENV || 'development'
    });
  });

<<<<<<< HEAD
  // SEO ROUTES - Enhanced with Dynamic Sitemap Generation
  app.get('/sitemap.xml', (req, res) => {
    try {
      res.set({
        'Content-Type': 'application/xml',
        'Cache-Control': 'public, max-age=86400', // Cache for 24 hours
        'Last-Modified': new Date().toUTCString()
      });
      res.send(generateEnhancedSitemap());
=======
  // SEO ROUTES
  // XML Sitemap
  app.get('/sitemap.xml', (req, res) => {
    try {
      const sitemap = generateSitemap();
      res.setHeader('Content-Type', 'application/xml');
      res.setHeader('Cache-Control', 'public, max-age=86400');
      res.send(sitemap);
>>>>>>> a9f09ffa
    } catch (error) {
      console.error('Error generating sitemap:', error);
      res.status(500).send('Error generating sitemap');
    }
  });

<<<<<<< HEAD
  app.get('/sitemap-main.xml', (req, res) => {
    try {
      res.set({
        'Content-Type': 'application/xml',
        'Cache-Control': 'public, max-age=86400'
      });
      res.send(generateMainSitemap());
    } catch (error) {
      console.error('Error generating main sitemap:', error);
      res.status(500).send('Error generating main sitemap');
    }
  });

  app.get('/sitemap-images.xml', (req, res) => {
    try {
      res.set({
        'Content-Type': 'application/xml',
        'Cache-Control': 'public, max-age=86400'
      });
      res.send(generateImageSitemap());
    } catch (error) {
      console.error('Error generating image sitemap:', error);
      res.status(500).send('Error generating image sitemap');
    }
  });

  app.get('/sitemap-services.xml', (req, res) => {
    try {
      res.set({
        'Content-Type': 'application/xml',
        'Cache-Control': 'public, max-age=86400'
      });
      res.send(generateServicesSitemap());
    } catch (error) {
      console.error('Error generating services sitemap:', error);
      res.status(500).send('Error generating services sitemap');
    }
  });

  app.get('/robots.txt', (req, res) => {
    try {
      res.set({
        'Content-Type': 'text/plain',
        'Cache-Control': 'public, max-age=86400'
      });
      res.send(generateEnhancedRobotsTxt());
=======
  // Robots.txt
  app.get('/robots.txt', (req, res) => {
    try {
      const robotsTxt = generateRobotsTxt();
      res.setHeader('Content-Type', 'text/plain');
      res.setHeader('Cache-Control', 'public, max-age=86400');
      res.send(robotsTxt);
>>>>>>> a9f09ffa
    } catch (error) {
      console.error('Error generating robots.txt:', error);
      res.status(500).send('Error generating robots.txt');
    }
  });

<<<<<<< HEAD
  // SEO Analytics Endpoint
  app.get('/api/seo/analytics', (req, res) => {
    try {
      const seoMetrics = {
        siteHealth: {
          status: 'excellent',
          score: 96,
          lastChecked: new Date().toISOString()
        },
        coreWebVitals: {
          lcp: 1.2,
          fid: 8,
          cls: 0.05,
          performance: 92
        },
        technicalSeo: {
          indexedPages: 47,
          crawlErrors: 0,
          mobileUsability: 'excellent',
          structuredDataValid: true
        },
        contentOptimization: {
          metaDescriptions: 100,
          titleTags: 100,
          headingStructure: 95,
          imageAltText: 98
        }
      };
      
      res.json(seoMetrics);
    } catch (error) {
      handleError(res, error, 'Failed to fetch SEO analytics');
    }
  });

  // Schema.org Validation Endpoint
  app.get('/api/seo/schema-validation', (req, res) => {
    try {
      const schemaValidation = {
        organization: { valid: true, errors: [] },
        localBusiness: { valid: true, errors: [] },
        website: { valid: true, errors: [] },
        breadcrumbs: { valid: true, errors: [] },
        services: { valid: true, errors: [] },
        faq: { valid: true, errors: [] }
      };
      
      res.json(schemaValidation);
    } catch (error) {
      handleError(res, error, 'Failed to validate schema markup');
    }
  });

=======
>>>>>>> a9f09ffa
  // QUOTE REQUEST ENDPOINTS
  // Create a quote request
  app.post('/api/quote-requests', async (req, res) => {
    try {
      const validatedData = insertQuoteRequestSchema.parse(req.body);
      const quoteRequest = await storage.createQuoteRequest(validatedData);
      res.status(200).json({ 
        message: 'Quote request received successfully',
        data: quoteRequest
      });
    } catch (error) {
      handleError(res, error, 'Invalid quote request data');
    }
  });

  // Contact form endpoint
  app.post('/api/contact', async (req, res) => {
    try {
      // For now, we'll just log the contact form data
      // In a real application, you'd want to save this to a database or send an email
      console.log('Contact form submission:', req.body);
      
      res.status(200).json({ 
        message: 'Contact form submitted successfully'
      });
    } catch (error) {
      handleError(res, error, 'Error processing contact form');
    }
  });

  app.post('/api/quote', async (req, res) => {
    try {
      const validatedData = insertQuoteRequestSchema.parse(req.body);
      const quoteRequest = await storage.createQuoteRequest(validatedData);
      res.status(200).json({ 
        message: 'Quote request received successfully',
        data: quoteRequest
      });
    } catch (error) {
      handleError(res, error, 'Invalid quote request data');
    }
  });
  
  // Get all quote requests
  app.get('/api/quote', async (req, res) => {
    try {
      const quoteRequests = await storage.getQuoteRequests();
      res.status(200).json({ data: quoteRequests });
    } catch (error) {
      handleError(res, error, 'Error retrieving quote requests');
    }
  });
  
  // Get a specific quote request
  app.get('/api/quote/:id', async (req, res) => {
    try {
      const id = parseInt(req.params.id);
      const quoteRequest = await storage.getQuoteRequest(id);
      
      if (!quoteRequest) {
        return res.status(404).json({ message: 'Quote request not found' });
      }
      
      res.status(200).json({ data: quoteRequest });
    } catch (error) {
      handleError(res, error, 'Error retrieving quote request');
    }
  });
  
  // Update a quote request
  app.patch('/api/quote/:id', async (req, res) => {
    try {
      const id = parseInt(req.params.id);
      const updatedQuoteRequest = await storage.updateQuoteRequest(id, req.body);
      
      if (!updatedQuoteRequest) {
        return res.status(404).json({ message: 'Quote request not found' });
      }
      
      res.status(200).json({ 
        message: 'Quote request updated successfully',
        data: updatedQuoteRequest
      });
    } catch (error) {
      handleError(res, error, 'Error updating quote request');
    }
  });
  
  // INVENTORY API ENDPOINTS
  // Create inventory level
  app.post('/api/inventory', async (req, res) => {
    try {
      const validatedData = insertInventoryLevelSchema.parse(req.body);
      const inventoryLevel = await storage.createInventoryLevel(validatedData);
      res.status(200).json({ 
        message: 'Inventory level created successfully',
        data: inventoryLevel
      });
    } catch (error) {
      handleError(res, error, 'Invalid inventory level data');
    }
  });
  
  // Get all inventory levels with optional clientId filter
  app.get('/api/inventory', async (req, res) => {
    try {
      const clientId = req.query.clientId ? parseInt(req.query.clientId as string) : undefined;
      const inventoryLevels = await storage.getInventoryLevels(clientId);
      res.status(200).json({ data: inventoryLevels });
    } catch (error) {
      handleError(res, error, 'Error retrieving inventory levels');
    }
  });
  
  // Get a specific inventory level
  app.get('/api/inventory/:id', async (req, res) => {
    try {
      const id = parseInt(req.params.id);
      const inventoryLevel = await storage.getInventoryLevel(id);
      
      if (!inventoryLevel) {
        return res.status(404).json({ message: 'Inventory level not found' });
      }
      
      res.status(200).json({ data: inventoryLevel });
    } catch (error) {
      handleError(res, error, 'Error retrieving inventory level');
    }
  });
  
  // Update an inventory level
  app.patch('/api/inventory/:id', async (req, res) => {
    try {
      const id = parseInt(req.params.id);
      const updatedInventoryLevel = await storage.updateInventoryLevel(id, req.body);
      
      if (!updatedInventoryLevel) {
        return res.status(404).json({ message: 'Inventory level not found' });
      }
      
      res.status(200).json({ 
        message: 'Inventory level updated successfully',
        data: updatedInventoryLevel
      });
    } catch (error) {
      handleError(res, error, 'Error updating inventory level');
    }
  });
  
  // SHIPMENT API ENDPOINTS
  // Create a shipment
  app.post('/api/shipments', async (req, res) => {
    try {
      const validatedData = insertShipmentSchema.parse(req.body);
      const shipment = await storage.createShipment(validatedData);
      res.status(200).json({ 
        message: 'Shipment created successfully',
        data: shipment
      });
    } catch (error) {
      handleError(res, error, 'Invalid shipment data');
    }
  });
  
  // Get all shipments with optional clientId filter
  app.get('/api/shipments', async (req, res) => {
    try {
      const clientId = req.query.clientId ? parseInt(req.query.clientId as string) : undefined;
      const shipments = await storage.getShipments(clientId);
      res.status(200).json({ data: shipments });
    } catch (error) {
      handleError(res, error, 'Error retrieving shipments');
    }
  });
  
  // Get a specific shipment
  app.get('/api/shipments/:id', async (req, res) => {
    try {
      const id = parseInt(req.params.id);
      const shipment = await storage.getShipment(id);
      
      if (!shipment) {
        return res.status(404).json({ message: 'Shipment not found' });
      }
      
      res.status(200).json({ data: shipment });
    } catch (error) {
      handleError(res, error, 'Error retrieving shipment');
    }
  });
  
  // Update a shipment
  app.patch('/api/shipments/:id', async (req, res) => {
    try {
      const id = parseInt(req.params.id);
      const updatedShipment = await storage.updateShipment(id, req.body);
      
      if (!updatedShipment) {
        return res.status(404).json({ message: 'Shipment not found' });
      }
      
      res.status(200).json({ 
        message: 'Shipment updated successfully',
        data: updatedShipment
      });
    } catch (error) {
      handleError(res, error, 'Error updating shipment');
    }
  });
  
  // ORDER STATISTICS API ENDPOINTS
  // Create order statistics
  app.post('/api/order-statistics', async (req, res) => {
    try {
      const validatedData = insertOrderStatisticsSchema.parse(req.body);
      const orderStatistic = await storage.createOrderStatistic(validatedData);
      res.status(200).json({ 
        message: 'Order statistics created successfully',
        data: orderStatistic
      });
    } catch (error) {
      handleError(res, error, 'Invalid order statistics data');
    }
  });
  
  // Get order statistics with optional filters
  app.get('/api/order-statistics', async (req, res) => {
    try {
      const clientId = req.query.clientId ? parseInt(req.query.clientId as string) : undefined;
      const startDate = req.query.startDate ? new Date(req.query.startDate as string) : undefined;
      const endDate = req.query.endDate ? new Date(req.query.endDate as string) : undefined;
      
      const orderStatistics = await storage.getOrderStatistics(clientId, startDate, endDate);
      res.status(200).json({ data: orderStatistics });
    } catch (error) {
      handleError(res, error, 'Error retrieving order statistics');
    }
  });
  
  // Update order statistics
  app.patch('/api/order-statistics/:id', async (req, res) => {
    try {
      const id = parseInt(req.params.id);
      const updatedStatistic = await storage.updateOrderStatistic(id, req.body);
      
      if (!updatedStatistic) {
        return res.status(404).json({ message: 'Order statistic not found' });
      }
      
      res.status(200).json({ 
        message: 'Order statistic updated successfully',
        data: updatedStatistic
      });
    } catch (error) {
      handleError(res, error, 'Error updating order statistic');
    }
  });
  
  // CLIENT KPI API ENDPOINTS
  // Create client KPI
  app.post('/api/client-kpis', async (req, res) => {
    try {
      const validatedData = insertClientKpisSchema.parse(req.body);
      const clientKpi = await storage.createClientKpi(validatedData);
      res.status(200).json({ 
        message: 'Client KPI created successfully',
        data: clientKpi
      });
    } catch (error) {
      handleError(res, error, 'Invalid client KPI data');
    }
  });
  
  // Get client KPIs with optional filters
  app.get('/api/client-kpis', async (req, res) => {
    try {
      const clientId = req.query.clientId ? parseInt(req.query.clientId as string) : undefined;
      const startDate = req.query.startDate ? new Date(req.query.startDate as string) : undefined;
      const endDate = req.query.endDate ? new Date(req.query.endDate as string) : undefined;
      
      const clientKpis = await storage.getClientKpis(clientId, startDate, endDate);
      res.status(200).json({ data: clientKpis });
    } catch (error) {
      handleError(res, error, 'Error retrieving client KPIs');
    }
  });
  
  // Update client KPI
  app.patch('/api/client-kpis/:id', async (req, res) => {
    try {
      const id = parseInt(req.params.id);
      const updatedKpi = await storage.updateClientKpi(id, req.body);
      
      if (!updatedKpi) {
        return res.status(404).json({ message: 'Client KPI not found' });
      }
      
      res.status(200).json({ 
        message: 'Client KPI updated successfully',
        data: updatedKpi
      });
    } catch (error) {
      handleError(res, error, 'Error updating client KPI');
    }
  });
  
  // DASHBOARD SETTINGS API ENDPOINTS
  // Save dashboard setting
  app.post('/api/dashboard-settings', async (req, res) => {
    try {
      const validatedData = insertDashboardSettingsSchema.parse(req.body);
      const dashboardSetting = await storage.saveDashboardSetting(validatedData);
      res.status(200).json({ 
        message: 'Dashboard setting saved successfully',
        data: dashboardSetting
      });
    } catch (error) {
      handleError(res, error, 'Invalid dashboard setting data');
    }
  });
  
  // Get dashboard settings for a user
  app.get('/api/dashboard-settings/:userId', async (req, res) => {
    try {
      const userId = parseInt(req.params.userId);
      const dashboardSettings = await storage.getDashboardSettings(userId);
      res.status(200).json({ data: dashboardSettings });
    } catch (error) {
      handleError(res, error, 'Error retrieving dashboard settings');
    }
  });
  
  // Update dashboard setting
  app.patch('/api/dashboard-settings/:userId/:widgetId', async (req, res) => {
    try {
      const userId = parseInt(req.params.userId);
      const widgetId = req.params.widgetId;
      const updatedSetting = await storage.updateDashboardSetting(userId, widgetId, req.body);
      
      if (!updatedSetting) {
        return res.status(404).json({ message: 'Dashboard setting not found' });
      }
      
      res.status(200).json({ 
        message: 'Dashboard setting updated successfully',
        data: updatedSetting
      });
    } catch (error) {
      handleError(res, error, 'Error updating dashboard setting');
    }
  });
  
  if (analytics) {
    // ANALYTICS API ENDPOINTS
    // Get client analytics summary
    app.get('/api/analytics/client-summary/:clientId', async (req, res) => {
    try {
      const clientId = parseInt(req.params.clientId);
      const analyticsSummary = await storage.getClientAnalyticsSummary(clientId);
      res.status(200).json({ data: analyticsSummary });
    } catch (error) {
      handleError(res, error, 'Error retrieving client analytics summary');
    }
    });
  
    // Get shipping performance analytics
    app.get('/api/analytics/shipping-performance', async (req, res) => {
    try {
      const clientId = req.query.clientId ? parseInt(req.query.clientId as string) : undefined;
      const startDate = req.query.startDate ? new Date(req.query.startDate as string) : undefined;
      const endDate = req.query.endDate ? new Date(req.query.endDate as string) : undefined;
      
      const shippingPerformance = await storage.getShippingPerformance(clientId, startDate, endDate);
      res.status(200).json({ data: shippingPerformance });
    } catch (error) {
      handleError(res, error, 'Error retrieving shipping performance');
    }
    });
  
    // Get inventory report
    app.get('/api/analytics/inventory-report', async (req, res) => {
    try {
      const clientId = req.query.clientId ? parseInt(req.query.clientId as string) : undefined;
      const inventoryReport = await storage.getInventoryReport(clientId);
      res.status(200).json({ data: inventoryReport });
    } catch (error) {
      handleError(res, error, 'Error retrieving inventory report');
    }
    });
  
    // Advanced analytics endpoints
    // Get report data for customized reports
    app.get('/api/analytics/report-data', async (req, res) => {
    try {
      const clientId = req.query.clientId ? parseInt(req.query.clientId as string) : undefined;
      const reportType = req.query.reportType as string;
      const startDate = req.query.startDate ? new Date(req.query.startDate as string) : undefined;
      const endDate = req.query.endDate ? new Date(req.query.endDate as string) : undefined;
      
      if (!clientId || !reportType || !startDate || !endDate) {
        return res.status(400).json({ error: 'Missing required parameters' });
      }
      
      const reportData = await storage.getReportData(clientId, reportType, startDate, endDate);
      res.status(200).json({ data: reportData });
    } catch (error) {
      handleError(res, error, 'Error retrieving report data');
    }
    });
  
    // Get comparison data for performance analytics
    app.get('/api/analytics/comparison', async (req, res) => {
    try {
      const { clientId, periodAStart, periodAEnd, periodBStart, periodBEnd, metric } = req.query;
      
      if (!clientId || !periodAStart || !periodAEnd || !periodBStart || !periodBEnd || !metric) {
        return res.status(400).json({ error: 'Missing required parameters' });
      }
      
      const clientIdNum = parseInt(clientId as string);
      const comparisonData = await storage.getComparisonData(
        clientIdNum,
        new Date(periodAStart as string),
        new Date(periodAEnd as string),
        new Date(periodBStart as string),
        new Date(periodBEnd as string),
        metric as string
      );
      
      res.status(200).json({ data: comparisonData });
    } catch (error) {
      handleError(res, error, 'Error retrieving comparison data');
    }
    });
  }

  const httpServer = createServer(app);

  return httpServer;
}<|MERGE_RESOLUTION|>--- conflicted
+++ resolved
@@ -87,7 +87,7 @@
 `;
 }
 
-<<<<<<< HEAD
+
 // Enhanced Sitemap Generation Functions
 function generateEnhancedSitemap(): string {
   const baseUrl = 'https://tsgfulfillment.com';
@@ -261,8 +261,7 @@
 `;
 }
 
-=======
->>>>>>> a9f09ffa
+
 export async function registerRoutes(app: Express, analytics: boolean): Promise<Server> {
   app.get('/health', (req, res) => {
     res.status(200).json({ 
@@ -273,7 +272,7 @@
     });
   });
 
-<<<<<<< HEAD
+
   // SEO ROUTES - Enhanced with Dynamic Sitemap Generation
   app.get('/sitemap.xml', (req, res) => {
     try {
@@ -283,23 +282,14 @@
         'Last-Modified': new Date().toUTCString()
       });
       res.send(generateEnhancedSitemap());
-=======
-  // SEO ROUTES
-  // XML Sitemap
-  app.get('/sitemap.xml', (req, res) => {
-    try {
-      const sitemap = generateSitemap();
-      res.setHeader('Content-Type', 'application/xml');
-      res.setHeader('Cache-Control', 'public, max-age=86400');
-      res.send(sitemap);
->>>>>>> a9f09ffa
+
     } catch (error) {
       console.error('Error generating sitemap:', error);
       res.status(500).send('Error generating sitemap');
     }
   });
 
-<<<<<<< HEAD
+
   app.get('/sitemap-main.xml', (req, res) => {
     try {
       res.set({
@@ -346,22 +336,14 @@
         'Cache-Control': 'public, max-age=86400'
       });
       res.send(generateEnhancedRobotsTxt());
-=======
-  // Robots.txt
-  app.get('/robots.txt', (req, res) => {
-    try {
-      const robotsTxt = generateRobotsTxt();
-      res.setHeader('Content-Type', 'text/plain');
-      res.setHeader('Cache-Control', 'public, max-age=86400');
-      res.send(robotsTxt);
->>>>>>> a9f09ffa
+
     } catch (error) {
       console.error('Error generating robots.txt:', error);
       res.status(500).send('Error generating robots.txt');
     }
   });
 
-<<<<<<< HEAD
+
   // SEO Analytics Endpoint
   app.get('/api/seo/analytics', (req, res) => {
     try {
@@ -415,8 +397,7 @@
     }
   });
 
-=======
->>>>>>> a9f09ffa
+
   // QUOTE REQUEST ENDPOINTS
   // Create a quote request
   app.post('/api/quote-requests', async (req, res) => {
