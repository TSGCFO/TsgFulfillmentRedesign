import React, { useEffect } from 'react';
import Navbar from '@/components/Navbar';
import HeroSection from '@/components/HeroSection';
import ClientLogos from '@/components/ClientLogos';
import ServicesSection from '@/components/ServicesSection';
import IndustriesSection from '@/components/IndustriesSection';
import ProcessSection from '@/components/ProcessSection';
import BenefitsSection from '@/components/BenefitsSection';
import CTASection from '@/components/CTASection';
import TestimonialsSection from '@/components/TestimonialsSection';
import AboutSection from '@/components/AboutSection';
import FAQSection from '@/components/FAQSection';
import ContactSection from '@/components/ContactSection';
import Footer from '@/components/Footer';
import BackToTop from '@/components/BackToTop';
<<<<<<< HEAD
import EnhancedSEOManager from '@/seo/EnhancedSEOManager';
import { STRUCTURED_DATA_TEMPLATES } from '@/seo/seo-config';
import { generatePageSchema } from '@/seo/advanced-schema';
=======
import SEOManager from '@/seo/SEOManager';
import { generateFAQStructuredData } from '@/seo/utils';
>>>>>>> a9f09ffa

const Home: React.FC = () => {
  // Setup cookie consent functionality
  useEffect(() => {
    // Check if cookie consent already exists
    const hasConsent = localStorage.getItem('cookie-consent');
    
    if (!hasConsent) {
      // We would show cookie consent banner here
      // For now, just setting it to true as if user accepted
      localStorage.setItem('cookie-consent', 'true');
    }
  }, []);



  return (
    <div className="min-h-screen">
<<<<<<< HEAD
      <EnhancedSEOManager 
        page="home"
        canonical="/"
        ogImage="/images/og-home.jpg"
        criticalImages={['/images/hero-fulfillment-center.jpg', '/images/logo.png']}
        preloadResources={['/css/critical.css', '/js/tracking.js']}
        prefetchPages={['/services', '/about', '/contact', '/quote']}
        enablePerformanceOptimization={true}
        breadcrumbs={[
          { name: 'Home', url: '/' }
        ]}
        structuredData={[
          STRUCTURED_DATA_TEMPLATES.faq([
=======
      <SEOManager 
        page="home"
        canonical="/"
        ogImage="/images/og-home.jpg"
        preloadImages={['/images/hero-banner.jpg', '/images/logo.png']}
        structuredData={[
          generateFAQStructuredData([
>>>>>>> a9f09ffa
            {
              question: "What fulfillment services does TSG offer?",
              answer: "TSG Fulfillment provides comprehensive order fulfillment, warehousing, kitting, assembly, and freight forwarding services for eCommerce and retail businesses."
            },
            {
              question: "Where is TSG Fulfillment located?",
              answer: "Our modern fulfillment center is located at 6750 Langstaff Road, Vaughan, Ontario, strategically positioned to serve the Greater Toronto Area."
            },
            {
              question: "How can I get a quote for fulfillment services?",
              answer: "You can request a personalized quote by visiting our quote page, calling (289) 815-5869, or emailing info@tsgfulfillment.com."
            }
          ])
        ]}
      />
      
      <Navbar />
      <main>
        <HeroSection />
        <ClientLogos />
        <ServicesSection />
        <IndustriesSection />
        <AboutSection />
        <ProcessSection />
        <TestimonialsSection />
        <FAQSection />
        <CTASection />
        <ContactSection />
      </main>
      <Footer />
      <BackToTop />
    </div>
  );
};

export default Home;<|MERGE_RESOLUTION|>--- conflicted
+++ resolved
@@ -13,14 +13,11 @@
 import ContactSection from '@/components/ContactSection';
 import Footer from '@/components/Footer';
 import BackToTop from '@/components/BackToTop';
-<<<<<<< HEAD
+
 import EnhancedSEOManager from '@/seo/EnhancedSEOManager';
 import { STRUCTURED_DATA_TEMPLATES } from '@/seo/seo-config';
 import { generatePageSchema } from '@/seo/advanced-schema';
-=======
-import SEOManager from '@/seo/SEOManager';
-import { generateFAQStructuredData } from '@/seo/utils';
->>>>>>> a9f09ffa
+
 
 const Home: React.FC = () => {
   // Setup cookie consent functionality
@@ -39,7 +36,7 @@
 
   return (
     <div className="min-h-screen">
-<<<<<<< HEAD
+
       <EnhancedSEOManager 
         page="home"
         canonical="/"
@@ -53,15 +50,7 @@
         ]}
         structuredData={[
           STRUCTURED_DATA_TEMPLATES.faq([
-=======
-      <SEOManager 
-        page="home"
-        canonical="/"
-        ogImage="/images/og-home.jpg"
-        preloadImages={['/images/hero-banner.jpg', '/images/logo.png']}
-        structuredData={[
-          generateFAQStructuredData([
->>>>>>> a9f09ffa
+
             {
               question: "What fulfillment services does TSG offer?",
               answer: "TSG Fulfillment provides comprehensive order fulfillment, warehousing, kitting, assembly, and freight forwarding services for eCommerce and retail businesses."
