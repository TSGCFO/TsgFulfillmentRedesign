import React, { useEffect } from 'react';
import Navbar from '@/components/Navbar';
import HeroSection from '@/components/HeroSection';
import ClientLogos from '@/components/ClientLogos';
import ServicesSection from '@/components/ServicesSection';
import IndustriesSection from '@/components/IndustriesSection';
import ProcessSection from '@/components/ProcessSection';
import BenefitsSection from '@/components/BenefitsSection';
import CTASection from '@/components/CTASection';
import TestimonialsSection from '@/components/TestimonialsSection';
import AboutSection from '@/components/AboutSection';
import FAQSection from '@/components/FAQSection';
import ContactSection from '@/components/ContactSection';
import Footer from '@/components/Footer';
import BackToTop from '@/components/BackToTop';

import EnhancedSEOManager from '@/seo/EnhancedSEOManager';
import { STRUCTURED_DATA_TEMPLATES } from '@/seo/seo-config';
import { generatePageSchema } from '@/seo/advanced-schema';


const Home: React.FC = () => {
  // Setup cookie consent functionality
  useEffect(() => {
    // Check if cookie consent already exists
    const hasConsent = localStorage.getItem('cookie-consent');
    
    if (!hasConsent) {
      // We would show cookie consent banner here
      // For now, just setting it to true as if user accepted
      localStorage.setItem('cookie-consent', 'true');
    }
  }, []);



  return (
    <div className="min-h-screen">

      <EnhancedSEOManager 
<<<<<<< HEAD
        page="homepage"
=======
        page="home"
>>>>>>> 28ea9402
        canonical="/"
        ogImage="/images/og-home.jpg"
        criticalImages={['/images/hero-fulfillment-center.jpg', '/images/logo.png']}
        preloadResources={['/css/critical.css', '/js/tracking.js']}
        prefetchPages={['/services', '/about', '/contact', '/quote']}
        enablePerformanceOptimization={true}
        breadcrumbs={[
          { name: 'Home', url: '/' }
        ]}
        structuredData={[
          STRUCTURED_DATA_TEMPLATES.faq([

            {
              question: "What fulfillment services does TSG offer?",
              answer: "TSG Fulfillment provides comprehensive order fulfillment, warehousing, kitting, assembly, and freight forwarding services for eCommerce and retail businesses."
            },
            {
              question: "Where is TSG Fulfillment located?",
              answer: "Our modern fulfillment center is located at 6750 Langstaff Road, Vaughan, Ontario, strategically positioned to serve the Greater Toronto Area."
            },
            {
              question: "How can I get a quote for fulfillment services?",
              answer: "You can request a personalized quote by visiting our quote page, calling (289) 815-5869, or emailing info@tsgfulfillment.com."
            }
          ])
        ]}
      />
      
      <Navbar />
      <main>
        <HeroSection />
        <ClientLogos />
        <ServicesSection />
        <IndustriesSection />
        <AboutSection />
        <ProcessSection />
        <TestimonialsSection />
        <FAQSection />
        <CTASection />
        <ContactSection />
      </main>
      <Footer />
      <BackToTop />
    </div>
  );
};

export default Home;<|MERGE_RESOLUTION|>--- conflicted
+++ resolved
@@ -38,11 +38,9 @@
     <div className="min-h-screen">
 
       <EnhancedSEOManager 
-<<<<<<< HEAD
+
         page="homepage"
-=======
-        page="home"
->>>>>>> 28ea9402
+
         canonical="/"
         ogImage="/images/og-home.jpg"
         criticalImages={['/images/hero-fulfillment-center.jpg', '/images/logo.png']}
